package buildxdriver

import (
	"context"
	"log"
	"net"
	"os"
	"strings"
	"time"

	"github.com/depot/cli/pkg/api"
	"github.com/depot/cli/pkg/builder"
	"github.com/docker/buildx/driver"
	"github.com/docker/buildx/util/progress"
	"github.com/moby/buildkit/client"
	"github.com/pkg/errors"
)

type Driver struct {
	driver.InitConfig
	factory     driver.Factory
	builder     *builder.Builder
	builderInfo *builder.AcquiredBuilder
	*tlsOpts

	client *client.Client

	done chan struct{}
}

type tlsOpts struct {
	serverName string
	caCert     string
	cert       string
	key        string
}

func (d *Driver) Bootstrap(ctx context.Context, l progress.Logger) error {
	err := d.startHealthcheck(context.Background())
	if err != nil {
		return err
	}

	builderInfo, err := d.builder.Acquire(l)
	if err != nil {
		return api.NewDepotError(errors.Wrap(err, "failed to bootstrap builder"))
	}
	d.builderInfo = builderInfo

	if builderInfo.Cert != "" {
		tls := &tlsOpts{}

		file, err := os.CreateTemp("", "depot-cert")
		if err != nil {
			return api.NewDepotError(errors.Wrap(err, "failed to create temp file"))
		}
		defer file.Close()
		err = os.WriteFile(file.Name(), []byte(builderInfo.Cert), 0600)
		if err != nil {
			return api.NewDepotError(errors.Wrap(err, "failed to write cert to temp file"))
		}
		tls.cert = file.Name()

		file, err = os.CreateTemp("", "depot-key")
		if err != nil {
			return api.NewDepotError(errors.Wrap(err, "failed to create temp file"))
		}
		defer file.Close()
		err = os.WriteFile(file.Name(), []byte(builderInfo.Key), 0600)
		if err != nil {
			return api.NewDepotError(errors.Wrap(err, "failed to write key to temp file"))
		}
		tls.key = file.Name()

		file, err = os.CreateTemp("", "depot-ca-cert")
		if err != nil {
			return api.NewDepotError(errors.Wrap(err, "failed to create temp file"))
		}
		defer file.Close()
		err = os.WriteFile(file.Name(), []byte(builderInfo.CACert), 0600)
		if err != nil {
			return api.NewDepotError(errors.Wrap(err, "failed to write CA cert to temp file"))
		}
		tls.caCert = file.Name()

		d.tlsOpts = tls
	}

	ctx, cancel := context.WithTimeout(ctx, 5*time.Minute)
	defer cancel()

	err = progress.Wrap("[depot] connecting to "+d.builder.Platform+" builder", l, func(sub progress.SubLogger) error {
		for i := 0; i < 120; i++ {

			info, err := d.Info(ctx)
			if err != nil {
				return err
			}
			if info.Status != driver.Inactive {
				return nil
			}

			select {
			case <-ctx.Done():
				return ctx.Err()
			default:
				time.Sleep(1 * time.Second)
			}
		}

		return errors.New("timed out connecting to builder")
	})

	if err != nil {
		return api.NewDepotError(err)
	}

	return nil
}

func (d *Driver) Info(ctx context.Context) (*driver.Info, error) {
	if d.builderInfo == nil {
		return &driver.Info{Status: driver.Stopped}, nil
	}

	c, err := d.Client(ctx)
	if err != nil {
		return &driver.Info{Status: driver.Inactive}, nil
	}

	if _, err := c.ListWorkers(ctx); err != nil {
		return &driver.Info{Status: driver.Inactive}, nil
	}

	return &driver.Info{Status: driver.Running}, nil
}

func (d *Driver) Client(ctx context.Context) (*client.Client, error) {
<<<<<<< HEAD
	if d.builderInfo == nil {
		return nil, errors.New("builder not started")
=======
	if d.client != nil {
		return d.client, nil
>>>>>>> 34f62c07
	}

	opts := []client.ClientOpt{}
	if d.tlsOpts != nil {
		opts = append(opts, client.WithCredentials(d.tlsOpts.serverName, d.tlsOpts.caCert, d.tlsOpts.cert, d.tlsOpts.key))
	}

	opts = append(opts, client.WithContextDialer(func(ctx context.Context, addr string) (net.Conn, error) {
		addr = strings.TrimPrefix(addr, "tcp://")
		return net.Dial("tcp", addr)
	}))

	c, err := client.New(ctx, d.builderInfo.Addr, opts...)
	if err != nil {
		return nil, api.NewDepotError(err)
	}
	d.client = c
	return c, nil
}

// Boilerplate

func (d *Driver) Config() driver.InitConfig {
	return d.InitConfig
}

func (d *Driver) Factory() driver.Factory {
	return d.factory
}

func (d *Driver) Features() map[driver.Feature]bool {
	return map[driver.Feature]bool{
		driver.OCIExporter:    true,
		driver.DockerExporter: true,
		driver.CacheExport:    true,
		driver.MultiPlatform:  true,
	}
}

func (d *Driver) IsMobyDriver() bool {
	return false
}

func (d *Driver) Rm(ctx context.Context, force bool, rmVolume bool, rmDaemon bool) error {
	return nil
}

func (d *Driver) Stop(ctx context.Context, force bool) error {
	go func() {
		d.done <- struct{}{}
	}()
	return nil
}

func (d *Driver) Version(ctx context.Context) (string, error) {
	return "", nil
}

func (d *Driver) startHealthcheck(ctx context.Context) error {
	go func() {
		err := d.builder.ReportHealth(ctx)
		if err != nil {
			log.Printf("warning: failed to report health for %s builder: %v\n", d.builder.Platform, err)
		}
	}()

	return nil
}<|MERGE_RESOLUTION|>--- conflicted
+++ resolved
@@ -136,13 +136,8 @@
 }
 
 func (d *Driver) Client(ctx context.Context) (*client.Client, error) {
-<<<<<<< HEAD
-	if d.builderInfo == nil {
-		return nil, errors.New("builder not started")
-=======
 	if d.client != nil {
 		return d.client, nil
->>>>>>> 34f62c07
 	}
 
 	opts := []client.ClientOpt{}
