--- conflicted
+++ resolved
@@ -177,7 +177,6 @@
 		return nil
 	}
 
-<<<<<<< HEAD
 	var pullOpts map[string]load.PullOptions
 	if in.exportLoad {
 		bo, pullOpts = load.WithDepotImagePull(
@@ -193,13 +192,9 @@
 	}
 
 	resp, err := build.DepotBuild(ctx, builder.ToBuildxNodes(nodes), bo, dockerutil.NewClient(dockerCli), confutil.ConfigDir(dockerCli), printer)
-=======
-	resp, err := build.Build(ctx, builder.ToBuildxNodes(nodes), bo, dockerutil.NewClient(dockerCli), confutil.ConfigDir(dockerCli), printer)
-	if err != nil && shouldRetryError(err) {
-		resp, err = build.Build(ctx, builder.ToBuildxNodes(nodes), bo, dockerutil.NewClient(dockerCli), confutil.ConfigDir(dockerCli), printer)
-	}
-
->>>>>>> 2d97bf77
+  if err != nil && shouldRetryError(err) {
+    resp, err = build.DepotBuild(ctx, builder.ToBuildxNodes(nodes), bo, dockerutil.NewClient(dockerCli), confutil.ConfigDir(dockerCli), printer)
+  }
 	if err != nil {
 		return wrapBuildError(err, true)
 	}
